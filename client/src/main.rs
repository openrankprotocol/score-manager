--- conflicted
+++ resolved
@@ -8,14 +8,12 @@
 enum Method {
     /// Post Openrank TX into on-chain smart contract
     PostTxOnChain { tx_id: String },
-<<<<<<< HEAD
-    /// Get signer
-    GetSigner { tx_id: String },
-=======
 
     /// Post Openrank TXs into on-chain smart contract, in periodic interval
     StartIntervalSubmit,
->>>>>>> 3f51f034
+
+    /// Get signer
+    GetSigner { tx_id: String },
 }
 
 #[derive(Parser, Debug)]
@@ -47,7 +45,6 @@
     Ok(())
 }
 
-<<<<<<< HEAD
 async fn get_signer(arg: String) -> Result<(), Box<dyn Error>> {
     // Creates a new client
     let smc = client::ComputeManagerClient::init()?;
@@ -64,7 +61,10 @@
     let address = tx.verify().unwrap();
     println!("address: {}", address);
     println!("signer: {}", signer);
-=======
+
+    Ok(())
+}
+
 /// 1. Creates a new `Client`.
 /// 2. Start interval submission process.
 async fn start_interval_submit() -> Result<(), Box<dyn Error>> {
@@ -72,7 +72,6 @@
     let smc = client::ComputeManagerClient::init()?;
 
     smc.start_interval_submit().await?;
->>>>>>> 3f51f034
 
     Ok(())
 }
@@ -90,13 +89,11 @@
         Method::PostTxOnChain { tx_id } => {
             post_tx_on_chain(tx_id).await?;
         }
-<<<<<<< HEAD
+        Method::StartIntervalSubmit => {
+            start_interval_submit().await?;
+        }
         Method::GetSigner { tx_id } => {
             get_signer(tx_id).await?;
-=======
-        Method::StartIntervalSubmit => {
-            start_interval_submit().await?;
->>>>>>> 3f51f034
         }
     }
     Ok(())
