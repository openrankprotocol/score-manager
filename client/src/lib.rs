mod sol;

use jsonrpsee::{core::client::ClientT, http_client::HttpClient};
use log::info;
use rocksdb::DB;
use serde::{Deserialize, Serialize};
use std::{error::Error, str::FromStr, time::Duration};

use alloy::{
    hex,
    network::EthereumWallet,
    primitives::Address,
    providers::ProviderBuilder,
    signers::{k256::ecdsa::SigningKey, local::LocalSigner, Signer},
    transports::http::reqwest::Url,
};
use dotenv::dotenv;
use eyre::Result;

use openrank_common::{
    config,
    tx::{compute, Body, Tx, TxHash},
};
use sol::ComputeManager::{self, Signature};

const COUNTER_KEY: &str = "seq_number";

#[derive(Debug, Clone, Serialize, Deserialize)]
pub struct Config {
    pub contract_address: String,
    pub chain_rpc_url: String,
    pub chain_id: u64,
    pub openrank_rpc_url: String,
    pub counter_db_path: String,
    pub interval_seconds: u64,
}

pub struct ComputeManagerClient {
    contract_address: Address,
    chain_rpc_url: Url,
    signer: LocalSigner<SigningKey>,
    openrank_rpc_url: String,
    counter_db_path: String,
    interval_seconds: u64,
}

impl ComputeManagerClient {
    pub fn init() -> Result<Self, Box<dyn Error>> {
        dotenv().ok();
        let secret_key_hex = std::env::var("SC_CLIENT_WALLET_SECRET_KEY")?;
        let secret_key_bytes = hex::decode(secret_key_hex)?;
        let secret_key = SigningKey::from_slice(secret_key_bytes.as_slice())?;

        let config_loader = config::Loader::new("openrank-smart-contract-client")?;
        let config: Config = config_loader.load_or_create(include_str!("../config.toml"))?;

        let contract_address = Address::from_str(&config.contract_address)?;
        let chain_rpc_url = Url::parse(&config.chain_rpc_url)?;
        let mut signer: LocalSigner<SigningKey> = secret_key.into();
        signer.set_chain_id(Some(config.chain_id));

        let client = Self::new(
            contract_address,
            chain_rpc_url,
            signer,
            config.openrank_rpc_url,
            config.counter_db_path,
            config.interval_seconds,
        );
        Ok(client)
    }

    pub fn new(
        contract_address: Address,
        chain_rpc_url: Url,
        signer: LocalSigner<SigningKey>,
        openrank_rpc_url: String,
        counter_db_path: String,
        interval_seconds: u64,
    ) -> Self {
        Self {
            contract_address,
            chain_rpc_url,
            signer,
            openrank_rpc_url,
            counter_db_path,
            interval_seconds,
        }
    }

<<<<<<< HEAD
    pub async fn get_signer(&self, tx: Tx) -> Result<Address> {
        let wallet = EthereumWallet::from(self.signer.clone());
        let provider = ProviderBuilder::new()
            .with_recommended_fillers()
            .wallet(wallet)
            .on_http(self.chain_rpc_url.clone());
        let contract = ComputeManager::new(self.contract_address, provider);

        let tx_hash = tx.hash().inner().into();
        let sig = Signature {
            s: tx.signature().s().into(),
            r: tx.signature().r().into(),
            r_id: *tx.signature().r_id(),
        };

        let res = contract.getSigner(tx_hash, sig).call().await?._0;

        Ok(res)
    }

=======
    /// Submit the single openrank TX to on-chain smart contract
>>>>>>> 3f51f034
    pub async fn submit_openrank_tx(&self, tx: Tx) -> Result<()> {
        // create a contract instance
        let wallet = EthereumWallet::from(self.signer.clone());
        let provider = ProviderBuilder::new()
            .with_recommended_fillers()
            .wallet(wallet)
            .on_http(self.chain_rpc_url.clone());
        let contract = ComputeManager::new(self.contract_address, provider);

        // check if tx already exists
        let is_tx_exists = match tx.body() {
            Body::ComputeCommitment(_) | Body::ComputeVerification(_) => {
                contract.hasTx(tx.hash().inner().into()).call().await?._0
            }
            _ => true,
        };
        if is_tx_exists {
            return Ok(());
        }

        // submit tx
        let _result_hash = match tx.body() {
            Body::ComputeCommitment(body) => {
                let compute_commitment = body;
                let compute_assignment_tx_hash =
                    compute_commitment.assignment_tx_hash().inner().into();
                let compute_commitment_tx_hash = tx.hash().inner().into();
                let compute_root_hash = compute_commitment.compute_root_hash().inner().into();
                let sig = Signature {
                    s: tx.signature().s().into(),
                    r: tx.signature().r().into(),
                    r_id: *tx.signature().r_id(),
                };
                contract
                    .submitComputeCommitment(
                        compute_assignment_tx_hash,
                        compute_commitment_tx_hash,
                        compute_root_hash,
                        sig,
                    )
                    .send()
                    .await?
                    .watch()
                    .await?
            }
            Body::ComputeVerification(body) => {
                let compute_verification = body;
                let compute_verification_tx_hash = tx.hash().inner().into();
                let compute_assignment_tx_hash =
                    compute_verification.assignment_tx_hash().inner().into();
                let sig = Signature {
                    s: tx.signature().s().into(),
                    r: tx.signature().r().into(),
                    r_id: *tx.signature().r_id(),
                };
                contract
                    .submitComputeVerification(
                        compute_verification_tx_hash,
                        compute_assignment_tx_hash,
                        sig,
                    )
                    .send()
                    .await?
                    .watch()
                    .await?
            }
            _ => return Ok(()),
        };

        Ok(())
    }

    /// Fetch multiple openrank TXs
    pub async fn fetch_openrank_txs(&self, txs_arg: Vec<(String, TxHash)>) -> Result<Vec<Tx>> {
        // Creates a new client
        let client = HttpClient::builder().build(self.openrank_rpc_url.as_str())?;

        // fetch txs
        let txs = client.request("sequencer_get_txs", vec![txs_arg]).await?;

        Ok(txs)
    }

    /// Fetch single openrank TX
    pub async fn fetch_openrank_tx(&self, prefix: String, tx_hash: TxHash) -> Result<Tx> {
        // Creates a new client
        let client = HttpClient::builder().build(self.openrank_rpc_url.as_str())?;

        // fetch tx
        let tx = client
            .request("sequencer_get_tx", (prefix, tx_hash))
            .await?;

        Ok(tx)
    }

    /// Fetch single openrank compute result
    async fn fetch_openrank_compute_result(&self, seq_number: u64) -> Result<compute::Result> {
        // Creates a new client
        let client = HttpClient::builder().build(self.openrank_rpc_url.as_str())?;

        // fetch compute result
        let compute_result = client
            .request("sequencer_get_compute_result", vec![seq_number])
            .await?;

        Ok(compute_result)
    }

    async fn submit_compute_result_txs(&self) -> Result<(), Box<dyn Error>> {
        // fetch the last `seq_number`
        let db = DB::open_default(&self.counter_db_path)?;
        let last_seq_number = db
            .get(COUNTER_KEY)?
            .and_then(|v| String::from_utf8(v).ok())
            .and_then(|v| v.parse::<u64>().ok())
            .unwrap_or(0);

        let mut curr_seq_number = last_seq_number;

        info!("Fetching compute result, seq_number: {:?}", curr_seq_number);
        loop {
            // fetch compute result with `seq_number`
            let compute_result = self.fetch_openrank_compute_result(curr_seq_number).await?;

            // prepare args for fetching txs
            let mut txs_args = vec![(
                "compute_commitment",
                compute_result.compute_commitment_tx_hash().clone(),
            )];
            for tx_hash in compute_result.compute_verification_tx_hashes() {
                txs_args.push(("compute_verification", tx_hash.clone()));
            }

            // fetch & submit txs, with args
            for (tx_type, tx_hash) in txs_args {
                let tx = self.fetch_openrank_tx(tx_type.to_string(), tx_hash).await?;
                self.submit_openrank_tx(tx).await?;
            }

            // increment & save the `seq_number`
            curr_seq_number += 1;

            let seq_number_str = curr_seq_number.to_string();
            db.put(COUNTER_KEY, seq_number_str)?;
        }
    }

    /// Submit the openrank TX into on-chain smart contract, in periodic interval
    pub async fn start_interval_submit(&self) -> Result<(), Box<dyn Error>> {
        let mut interval = tokio::time::interval(Duration::from_secs(self.interval_seconds));

        loop {
            interval.tick().await;
            info!("Running periodic submission...");
            self.submit_compute_result_txs().await?;
        }
    }
}

#[cfg(test)]
mod tests {
    use alloy::{
        network::EthereumWallet, node_bindings::Anvil, primitives::address,
        signers::local::PrivateKeySigner,
    };

    use openrank_common::{
        merkle::Hash,
        tx::{
            compute::{Commitment, Request, Verification},
            TxHash,
        },
    };

    use super::*;

    #[tokio::test]
    async fn test_submit_openrank_tx() -> Result<()> {
        // Spin up a local Anvil node.
        // Ensure `anvil` is available in $PATH.
        let anvil = Anvil::new().try_spawn()?;

        // Set up signer from the first default Anvil account (Alice).
        let signer: PrivateKeySigner = anvil.keys()[0].clone().into();
        let wallet = EthereumWallet::from(signer.clone());

        // Create a provider with the wallet.
        let chain_rpc_url: Url = anvil.endpoint().parse()?;
        let provider = ProviderBuilder::new()
            .with_recommended_fillers()
            .wallet(wallet)
            .on_http(chain_rpc_url.clone());

        // Deploy the `ComputeManager` contract.
        let submitters = vec![signer.address()];
        let computers = vec![address!("13978aee95f38490e9769c39b2773ed763d9cd5f")];
        let verifiers = vec![address!("cd2a3d9f938e13cd947ec05abc7fe734df8dd826")];
        let contract = ComputeManager::deploy(&provider, submitters, computers, verifiers).await?;

        // Create a contract instance.
        let contract_address = *contract.address();
        let client = ComputeManagerClient::new(
            contract_address,
            chain_rpc_url,
            signer,
            "mock_openrank_rpc".to_string(),
            "mock_counter_db_path".to_string(),
            0, // mock interval
        );

        // Try to submit "ComputeRequest" TX
        client
            .submit_openrank_tx(Tx::default_with(Body::ComputeRequest(Request::default())))
            .await?;

        // Try to submit "ComputeCommitment" TX
        let sk_bytes_hex = "c87f65ff3f271bf5dc8643484f66b200109caffe4bf98c4cb393dc35740b28c0";
        let sk_bytes = hex::decode(sk_bytes_hex).unwrap();
        let sk = SigningKey::from_slice(&sk_bytes).unwrap();
        let mut tx = Tx::default_with(Body::ComputeCommitment(Commitment::new(
            TxHash::from_bytes(
                hex::decode("43924aa0eb3f5df644b1d3b7d755190840d44d7b89f1df471280d4f1d957c819")
                    .unwrap(),
            ),
            Hash::default(),
            Hash::default(),
            vec![],
        )));
        let _ = tx.sign(&sk);

        client.submit_openrank_tx(tx).await?;

        // Try to submit "ComputeVerification" TX
        let sk_bytes_hex = "c85ef7d79691fe79573b1a7064c19c1a9819ebdbd1faaab1a8ec92344438aaf4";
        let sk_bytes = hex::decode(sk_bytes_hex).unwrap();
        let sk = SigningKey::from_slice(&sk_bytes).unwrap();

        let mut tx = Tx::default_with(Body::ComputeVerification(Verification::new(
            TxHash::from_bytes(
                hex::decode("43924aa0eb3f5df644b1d3b7d755190840d44d7b89f1df471280d4f1d957c819")
                    .unwrap(),
            ),
            true,
        )));
        let _ = tx.sign(&sk);

        client.submit_openrank_tx(tx).await?;

        Ok(())
    }
}<|MERGE_RESOLUTION|>--- conflicted
+++ resolved
@@ -88,7 +88,6 @@
         }
     }
 
-<<<<<<< HEAD
     pub async fn get_signer(&self, tx: Tx) -> Result<Address> {
         let wallet = EthereumWallet::from(self.signer.clone());
         let provider = ProviderBuilder::new()
@@ -109,9 +108,7 @@
         Ok(res)
     }
 
-=======
     /// Submit the single openrank TX to on-chain smart contract
->>>>>>> 3f51f034
     pub async fn submit_openrank_tx(&self, tx: Tx) -> Result<()> {
         // create a contract instance
         let wallet = EthereumWallet::from(self.signer.clone());
