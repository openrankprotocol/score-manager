contract_address = "0x5d010a095c3d442490100d57f01ad203ece65a61"
chain_rpc_url = "https://rpc-amoy.polygon.technology/"          # polygon amoy testnet
chain_id = 80002
<<<<<<< HEAD
openrank_rpc_url = "http://127.0.0.1:60000/"
=======

openrank_rpc_url="http://127.0.0.1:60000"

counter_db_path = "seq_number_db"
interval_seconds = 10
>>>>>>> 3f51f034
<|MERGE_RESOLUTION|>--- conflicted
+++ resolved
@@ -1,12 +1,8 @@
 contract_address = "0x5d010a095c3d442490100d57f01ad203ece65a61"
 chain_rpc_url = "https://rpc-amoy.polygon.technology/"          # polygon amoy testnet
 chain_id = 80002
-<<<<<<< HEAD
-openrank_rpc_url = "http://127.0.0.1:60000/"
-=======
 
 openrank_rpc_url="http://127.0.0.1:60000"
 
 counter_db_path = "seq_number_db"
-interval_seconds = 10
->>>>>>> 3f51f034
+interval_seconds = 10